# Copyright Hybrid Logic Ltd.  See LICENSE file for details.

"""The command-line ``flocker-deploy`` tool."""
from twisted.internet.defer import DeferredList
from twisted.internet.threads import deferToThread
from twisted.python.filepath import FilePath
from twisted.python.usage import Options, UsageError

from zope.interface import implementer

from yaml import safe_load

from ..common.script import (flocker_standard_options, ICommandLineScript,
                             FlockerScriptRunner)
from ..node import ConfigurationError, model_from_configuration
<<<<<<< HEAD
from ..volume._ipc import ProcessNode
from ._sshconfig import DEFAULT_SSH_DIRECTORY
=======
from ._sshconfig import OpenSSHConfiguration
>>>>>>> a095373c


@flocker_standard_options
class DeployOptions(Options):
    """
    Command line options for ``flocker-deploy``.

    :raises ValueError: If either file supplied does not exist.
    """
    longdesc = """flocker-deploy allows you to configure existing nodes.

    """

    synopsis = ("Usage: flocker-deploy [OPTIONS] "
                "DEPLOYMENT_CONFIGURATION_PATH APPLICATION_CONFIGURATION_PATH")

    def parseArgs(self, deployment_config, application_config):
        deployment_config = FilePath(deployment_config)
        application_config = FilePath(application_config)

        if not deployment_config.exists():
            raise UsageError('No file exists at {path}'
                             .format(path=deployment_config.path))

        if not application_config.exists():
            raise UsageError('No file exists at {path}'
                             .format(path=application_config.path))

        deployment_config = safe_load(deployment_config.getContent())
        application_config = safe_load(application_config.getContent())
        try:
            self['deployment'] = model_from_configuration(
                application_configuration=application_config,
                deployment_configuration=deployment_config)
        except ConfigurationError as e:
            raise UsageError(str(e))


@implementer(ICommandLineScript)
class DeployScript(object):
    """
    A script to start configured deployments, covered by:
       https://github.com/ClusterHQ/flocker/issues/19
    """
    def __init__(self, ssh_configuration=None, ssh_port=22):
        if ssh_configuration is None:
            ssh_configuration = OpenSSHConfiguration.defaults()
        self.ssh_configuration = ssh_configuration
        self.ssh_port = ssh_port

    def _configure_ssh(self, deployment):
        """
        :return: A ``Deferred`` which fires when all nodes have been configured
            with ssh keys.
        """
        results = []
        for node in deployment.nodes:
            results.append(
                deferToThread(
                    self.ssh_configuration.configure_ssh,
                    node.hostname, self.ssh_port
                )
            )
        return DeferredList(results)

    def main(self, reactor, options):
        """
        See :py:meth:`ICommandLineScript.main` for parameter documentation.

        :return: A ``Deferred`` which fires when the deployment is complete or
                 has encountered an error.
        """
        return self._configure_ssh(options['deployment'])

    def _get_destinations(self, deployment):
        """
        Return sequence of ``INode`` to connect to for given deployment.

        :param Deployment deployment: The requested already parsed
            configuration.

        :return: Iterable of ``INode`` providers.
        """
        # private_key = DEFAULT_SSH_DIRECTORY.child(b"id_rsa_flocker")

        # for node in deployment.nodes:
        #     yield ProcessNode.using_ssh(node.hostname, 22, b"root",
        #                                 private_key)

    def _changestate_on_nodes(self, deployment, deployment_config,
                              application_config):
        """
        Connect to all nodes and run ``flocker-changestate``.

        :param Deployment deployment: The requested already parsed
            configuration.
        :param bytes deployment_config: YAML-encoded deployment configuration.
        :param bytes application_config: YAML-encoded application configuration.
        """
        # for destination in self._get_destinations(deployment):
        #     destination.get_output([b"flocker-changestate", deployment_config,
        #                             application_config])


def flocker_deploy_main():
    return FlockerScriptRunner(
        script=DeployScript(),
        options=DeployOptions()
    ).main()<|MERGE_RESOLUTION|>--- conflicted
+++ resolved
@@ -1,6 +1,9 @@
 # Copyright Hybrid Logic Ltd.  See LICENSE file for details.
 
-"""The command-line ``flocker-deploy`` tool."""
+"""
+The command-line ``flocker-deploy`` tool.
+"""
+
 from twisted.internet.defer import DeferredList
 from twisted.internet.threads import deferToThread
 from twisted.python.filepath import FilePath
@@ -13,12 +16,9 @@
 from ..common.script import (flocker_standard_options, ICommandLineScript,
                              FlockerScriptRunner)
 from ..node import ConfigurationError, model_from_configuration
-<<<<<<< HEAD
+
 from ..volume._ipc import ProcessNode
-from ._sshconfig import DEFAULT_SSH_DIRECTORY
-=======
-from ._sshconfig import OpenSSHConfiguration
->>>>>>> a095373c
+from ._sshconfig import DEFAULT_SSH_DIRECTORY, OpenSSHConfiguration
 
 
 @flocker_standard_options
